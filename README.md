
# Dxf-Parser

**Dxf Parser** is a javascript parser for dxf files. It reads dxf files into one large javascript object with readable properties and a more logical structure.

Also, keep an eye on [three-dxf](https://github.com/gdsestimating/three-dxf), a browser module for rendering the output of Dxf-Parser in the browser.

#### Install
```
npm install dxf-parser
```
Browsers -- As of 0.1.3 standalone browserify version is in the dist/ folder. Copy it out of the install directory or just download it from the GitHub repo directly. We may evetually publish this to bower, but the build environment needs a little work first.

#### Usage
```
// Grab fileText in node.js or browser
var fileText = ...;

var parser = new DxfParser();
try {
    var dxf = parser.parseSync();
}catch(err) {
    return console.error(err.stack);
}
```

#### Run Samples
node.js
```
node samples/parseSync
node samples/parseStream
```

<<<<<<< HEAD
browser - the [three-dxf repo](https://github.com/gdsestimating/three-dxf) has a sample for viewing dxf cad in the browser 

#### What's Supported
=======
#### Current Version v0.1.1
>>>>>>> fb3655fb
Support
* Header
* Most 2D entities
* Layers
* LType table
<<<<<<< HEAD
* Block Tables (not inserts)
=======
* Blocks Tables (not inserts)
>>>>>>> fb3655fb
* Some Text

Does not yet support
* Attributes
* 3DSolids
* All types of Leaders
* MText
* other less common objects and entities.

#### Run Tests
```
npm install -g mocha
//Then
npm test
//OR
mocha test
```

#### Contributors
bzuillsmith@gdsestimating.com<|MERGE_RESOLUTION|>--- conflicted
+++ resolved
@@ -31,23 +31,17 @@
 node samples/parseStream
 ```
 
-<<<<<<< HEAD
 browser - the [three-dxf repo](https://github.com/gdsestimating/three-dxf) has a sample for viewing dxf cad in the browser 
 
 #### What's Supported
-=======
-#### Current Version v0.1.1
->>>>>>> fb3655fb
+
 Support
 * Header
 * Most 2D entities
 * Layers
 * LType table
-<<<<<<< HEAD
 * Block Tables (not inserts)
-=======
-* Blocks Tables (not inserts)
->>>>>>> fb3655fb
+
 * Some Text
 
 Does not yet support
