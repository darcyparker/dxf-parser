{
<<<<<<< HEAD
	"name": "dxf-parser",
	"version": "1.0.1",
	"description": "Parse dxf files into a readable, logical js object.",
	"main": "./dist/dxf-parser.js",
	"module": "./dist/index.js",
	"types": "./dist/index.d.ts",
	"scripts": {
		"test": "mocha --require @babel/register test",
		"dev": "tsc -w & webpack --mode development",
		"prod": "tsc && webpack --mode production",
		"publishOnly": "npm run prod"
	},
	"repository": {
		"type": "git",
		"url": "https://github.com/gdsestimating/dxf-parser.git"
	},
	"bugs": {
		"url": "https://github.com/gdsestimating/dxf-parser/issues",
		"email": "bzuillsmith@gmail.com"
	},
	"homepage": "https://github.com/gdsestimating/dxf-parser",
	"author": "GDS Storefront Estimating (gdsestimating.com)",
	"contributors": [
		"Ben Zuill-Smith <bzuillsmith@gmail.com>"
	],
	"license": "MIT",
	"devDependencies": {
		"@babel/core": "^7.10.4",
		"@babel/preset-env": "^7.10.4",
		"@babel/register": "^7.10.4",
		"approvals": "^3.0.5",
		"mocha": "^8.0.1",
		"should": "^13.2.3",
		"typescript": "^4.4.3",
		"webpack": "^5.52.1",
		"webpack-cli": "^4.8.0"
	},
	"dependencies": {
		"loglevel": "^1.7.1"
	},
	"keywords": [
		"dxf",
		"cad",
		"parser",
		"reader"
	],
	"files": [
		"dist",
		"src"
	]
=======
  "name": "dxf-parser",
  "version": "1.0.2",
  "description": "Parse dxf files into a readable, logical js object.",
  "main": "dist/dxf-parser.js",
  "module": "src/index.js",
  "scripts": {
    "test": "mocha --require @babel/register test",
    "dev": "webpack --mode development",
    "prod": "webpack --mode production",
    "prepublishOnly": "npm run prod"
  },
  "repository": {
    "type": "git",
    "url": "https://github.com/gdsestimating/dxf-parser.git"
  },
  "bugs": {
    "url": "https://github.com/gdsestimating/dxf-parser/issues",
    "email": "bzuillsmith@gmail.com"
  },
  "homepage": "https://github.com/gdsestimating/dxf-parser",
  "author": "GDS Storefront Estimating (gdsestimating.com)",
  "contributors": [
    "Ben Zuill-Smith <bzuillsmith@gmail.com>"
  ],
  "license": "MIT",
  "devDependencies": {
    "@babel/core": "^7.10.4",
    "@babel/preset-env": "^7.10.4",
    "@babel/register": "^7.10.4",
    "approvals": "^3.0.5",
    "mocha": "^8.0.1",
    "should": "^13.2.3",
    "webpack": "^5.52.1",
    "webpack-cli": "^4.8.0"
  },
  "dependencies": {
    "loglevel": "^1.7.1"
  },
  "keywords": [
    "dxf",
    "cad",
    "parser",
    "reader"
  ],
  "files": [
    "dist",
    "src"
  ]
>>>>>>> 15e09ac2
}<|MERGE_RESOLUTION|>--- conflicted
+++ resolved
@@ -1,5 +1,4 @@
 {
-<<<<<<< HEAD
 	"name": "dxf-parser",
 	"version": "1.0.1",
 	"description": "Parse dxf files into a readable, logical js object.",
@@ -10,7 +9,7 @@
 		"test": "mocha --require @babel/register test",
 		"dev": "tsc -w & webpack --mode development",
 		"prod": "tsc && webpack --mode production",
-		"publishOnly": "npm run prod"
+		"prepublishOnly": "npm run prod"
 	},
 	"repository": {
 		"type": "git",
@@ -50,54 +49,5 @@
 		"dist",
 		"src"
 	]
-=======
-  "name": "dxf-parser",
-  "version": "1.0.2",
-  "description": "Parse dxf files into a readable, logical js object.",
-  "main": "dist/dxf-parser.js",
-  "module": "src/index.js",
-  "scripts": {
-    "test": "mocha --require @babel/register test",
-    "dev": "webpack --mode development",
-    "prod": "webpack --mode production",
-    "prepublishOnly": "npm run prod"
-  },
-  "repository": {
-    "type": "git",
-    "url": "https://github.com/gdsestimating/dxf-parser.git"
-  },
-  "bugs": {
-    "url": "https://github.com/gdsestimating/dxf-parser/issues",
-    "email": "bzuillsmith@gmail.com"
-  },
-  "homepage": "https://github.com/gdsestimating/dxf-parser",
-  "author": "GDS Storefront Estimating (gdsestimating.com)",
-  "contributors": [
-    "Ben Zuill-Smith <bzuillsmith@gmail.com>"
-  ],
-  "license": "MIT",
-  "devDependencies": {
-    "@babel/core": "^7.10.4",
-    "@babel/preset-env": "^7.10.4",
-    "@babel/register": "^7.10.4",
-    "approvals": "^3.0.5",
-    "mocha": "^8.0.1",
-    "should": "^13.2.3",
-    "webpack": "^5.52.1",
-    "webpack-cli": "^4.8.0"
-  },
-  "dependencies": {
-    "loglevel": "^1.7.1"
-  },
-  "keywords": [
-    "dxf",
-    "cad",
-    "parser",
-    "reader"
-  ],
-  "files": [
-    "dist",
-    "src"
-  ]
->>>>>>> 15e09ac2
+
 }