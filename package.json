--- conflicted
+++ resolved
@@ -1,10 +1,6 @@
 {
 	"name": "dxf-parser",
-<<<<<<< HEAD
-	"version": "1.2.0",
-=======
 	"version": "1.1.2",
->>>>>>> 5982489b
 	"description": "Parse dxf files into a readable, logical js object.",
 	"main": "./dist/dxf-parser.js",
 	"module": "./dist/index.js",
